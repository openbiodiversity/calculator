<<<<<<< HEAD
import gradio as gr
import plotly.graph_objects as go
=======
import datetime
import json
import logging
>>>>>>> 7a95d7a5
import os

import duckdb
import ee
import gradio as gr
import pandas as pd
import plotly.graph_objects as go
import yaml
<<<<<<< HEAD
import numpy as np
import json
import geojson
=======
from google.oauth2 import service_account

# Logging
logging.basicConfig(format="%(levelname)s:%(message)s", level=logging.INFO)
>>>>>>> 7a95d7a5

# Define constants
DATE = "2020-01-01"
YEAR = 2020
LOCATION = [-74.653370, 5.845328]
ROI_RADIUS = 20000
GEE_SERVICE_ACCOUNT = (
    "climatebase-july-2023@ee-geospatialml-aquarry.iam.gserviceaccount.com"
)
GEE_SERVICE_ACCOUNT_CREDENTIALS_FILE = "ee_service_account.json"
INDICES_FILE = "indices.yaml"
START_YEAR = 2015
END_YEAR = 2022


class IndexGenerator:
    """
    A class to generate indices and compute zonal means.

        Args:
            centroid (tuple): The centroid coordinates (latitude, longitude) of the region of interest.
            year (int): The year for which indices are generated.
            roi_radius (int, optional): The radius (in meters) for creating a buffer around the centroid as the region of interest. Defaults to 20000.
            project_name (str, optional): The name of the project. Defaults to "".
            map (geemap.Map, optional): Map object for mapping. Defaults to None (i.e. no map created)
    """

    def __init__(
        self,
        centroid,
        roi_radius,
        year,
        indices_file,
        project_name="",
        map=None,
    ):
        self.indices = self._load_indices(indices_file)
        self.centroid = centroid
        self.roi = ee.Geometry.Point(*centroid).buffer(roi_radius)
        self.year = year
        self.start_date = str(datetime.date(self.year, 1, 1))
        self.end_date = str(datetime.date(self.year, 12, 31))
        self.daterange = [self.start_date, self.end_date]
        self.project_name = project_name
        self.map = map
        if self.map is not None:
            self.show = True
        else:
            self.show = False

    def _cloudfree(self, gee_path):
        """
        Internal method to generate a cloud-free composite.

        Args:
            gee_path (str): The path to the Google Earth Engine (GEE) image or image collection.

        Returns:
            ee.Image: The cloud-free composite clipped to the region of interest.
        """
        # Load a raw Landsat ImageCollection for a single year.
        collection = (
            ee.ImageCollection(gee_path)
            .filterDate(*self.daterange)
            .filterBounds(self.roi)
        )

        # Create a cloud-free composite with custom parameters for cloud score threshold and percentile.
        composite_cloudfree = ee.Algorithms.Landsat.simpleComposite(
            **{"collection": collection, "percentile": 75, "cloudScoreRange": 5}
        )
        return composite_cloudfree.clip(self.roi)

    def _load_indices(self, indices_file):
        # Read index configurations
        with open(indices_file, "r") as stream:
            try:
                return yaml.safe_load(stream)
            except yaml.YAMLError as e:
                logging.error(e)
                return None

    def show_map(self, map=None):
        if map is not None:
            self.map = map
            self.show = True

    def disable_map(self):
        self.show = False

    def generate_index(self, index_config):
        """
        Generates an index based on the provided index configuration.

        Args:
            index_config (dict): Configuration for generating the index.

        Returns:
            ee.Image: The generated index clipped to the region of interest.
        """
        match index_config["gee_type"]:
            case "image":
                dataset = ee.Image(index_config["gee_path"]).clip(self.roi)
                if index_config.get("select"):
                    dataset = dataset.select(index_config["select"])
            case "image_collection":
                dataset = (
                    ee.ImageCollection(index_config["gee_path"])
                    .filterBounds(self.roi)
                    .map(lambda image: image.clip(self.roi))
                    .mean()
                )
                if index_config.get("select"):
                    dataset = dataset.select(index_config["select"])
            case "feature_collection":
                dataset = (
                    ee.Image()
                    .float()
                    .paint(
                        ee.FeatureCollection(index_config["gee_path"]),
                        index_config["select"],
                    )
                    .clip(self.roi)
                )
            case "algebraic":
                image = self._cloudfree(index_config["gee_path"])
                dataset = image.normalizedDifference(["B4", "B3"])
            case _:
                dataset = None

        if not dataset:
            raise Exception("Failed to generate dataset.")
        if self.show and index_config.get("show"):
            map.addLayer(dataset, index_config["viz"], index_config["name"])
        logging.info(f"Generated index: {index_config['name']}")
        return dataset

    def zonal_mean_index(self, index_key):
        index_config = self.indices[index_key]
        dataset = self.generate_index(index_config)
        # zm = self._zonal_mean(single, index_config.get('bandname') or 'constant')
        out = dataset.reduceRegion(
            **{
                "reducer": ee.Reducer.mean(),
                "geometry": self.roi,
                "scale": 200,  # map scale
            }
        ).getInfo()
        if index_config.get("bandname"):
            return out[index_config.get("bandname")]
        return out

    def generate_composite_index_df(self, indices=[]):
        data = {
            "metric": indices,
            "year": self.year,
            "centroid": str(self.centroid),
            "project_name": self.project_name,
            "value": list(map(self.zonal_mean_index, indices)),
<<<<<<< HEAD
            "area": self.roi.area().getInfo(), # m^2
            "geojson": str(self.roi.getInfo()),
            }
=======
            "area": self.roi.area().getInfo(),  # m^2
            "geojson": str(self.roi.getInfo()),
            # to-do: coefficient
        }
>>>>>>> 7a95d7a5

        logging.info("data", data)
        df = pd.DataFrame(data)
        return df


def set_up_duckdb():
    logging.info("set up duckdb")
    # use `climatebase` db
    if not os.getenv("motherduck_token"):
        raise Exception(
            "No motherduck token found. Please set the `motherduck_token` environment variable."
        )
    else:
        con = duckdb.connect("md:climatebase")
        con.sql("USE climatebase;")

    # load extensions
    con.sql("""INSTALL spatial; LOAD spatial;""")

    return con


def authenticate_gee(gee_service_account, gee_service_account_credentials_file):
    """
    Huggingface Spaces does not support secret files, therefore authenticate with an environment variable containing the JSON.
    """
    logging.info("authenticate_gee")
    credentials = ee.ServiceAccountCredentials(
        gee_service_account, key_data=os.environ["ee_service_account"]
    )
    ee.Initialize(credentials)


def load_indices(indices_file):
    # Read index configurations
    with open(indices_file, "r") as stream:
        try:
            return yaml.safe_load(stream)
        except yaml.YAMLError as e:
            logging.error(e)
            return None


def create_dataframe(years, project_name):
    dfs = []
    logging.info(years)
    indices = load_indices(INDICES_FILE)
    for year in years:
        logging.info(year)
        ig = IndexGenerator(
            centroid=LOCATION,
            roi_radius=ROI_RADIUS,
            year=year,
            indices_file=INDICES_FILE,
            project_name=project_name,
        )
        df = ig.generate_composite_index_df(list(indices.keys()))
        dfs.append(df)
    return pd.concat(dfs)

<<<<<<< HEAD
def filter_map():
    prepared_statement = \
        con.execute("SELECT geometry FROM project WHERE name = ? LIMIT 1",
                    ["My project name"]).fetchall()
    features = \
        json.loads(prepared_statement[0][0].replace("\'", "\""))['features']
    geometry = features[0]['geometry']
    x_centroid = np.mean(np.array(geometry["coordinates"])[0, :, 0])
    y_centroid = np.mean(np.array(geometry["coordinates"])[0, :, 1])
    fig = go.Figure(go.Scattermapbox(
        mode = "markers",
        lon = [x_centroid], lat = [y_centroid],
        marker = {'size': 20, 'color': ["cyan"]}))

    fig.update_layout(
        mapbox = {
            'style': "stamen-terrain",
            'center': { 'lon': x_centroid, 'lat': y_centroid},
            'zoom': 12, 'layers': [{
                'source': {
                    'type': "FeatureCollection",
                    'features': [{
                        'type': "Feature",
                        'geometry': geometry
                    }]
                },
                'type': "fill", 'below': "traces", 'color': "royalblue"}]},
        margin = {'l':0, 'r':0, 'b':0, 't':0})
    
    return fig

def calculate_biodiversity_score(start_year, end_year, project_name):
    years = []
    for year in range(start_year, end_year):
        row_exists = \
            con.execute("SELECT COUNT(1) FROM bioindicator WHERE (year = ? AND project_name = '?')",
                        [year, project_name]).fetchall()[0][0]
=======

# def preview_table():
#     con.sql("FROM bioindicator;").show()

# if __name__ == '__main__':


# Map = geemap.Map()


# # Create a cloud-free composite with custom parameters for cloud score threshold and percentile.
# composite_cloudfree = ee.Algorithms.Landsat.simpleComposite(**{
#   'collection': collection,
#   'percentile': 75,
#   'cloudScoreRange': 5
# })

# Map.addLayer(composite_cloudfree, {'bands': ['B4', 'B3', 'B2'], 'max': 128}, 'Custom TOA composite')
# Map.centerObject(roi, 14)


# ig = IndexGenerator(centroid=LOCATION, year=2015, indices_file=INDICES_FILE, project_name='Test Project', map=Map)
# dataset = ig.generate_index(indices['Air'])

# minMax = dataset.clip(roi).reduceRegion(
#   geometry = roi,
#   reducer = ee.Reducer.minMax(),
#   scale= 3000,
#   maxPixels= 10e3,
# )


# minMax.getInfo()
def calculate_biodiversity_score(start_year, end_year, project_name):
    years = []
    for year in range(start_year, end_year):
        row_exists = con.sql(
            f"SELECT COUNT(1) FROM bioindicator WHERE (year = {year} AND project_name = '{project_name}')"
        ).fetchall()[0][0]
>>>>>>> 7a95d7a5
        if not row_exists:
            years.append(year)

    if len(years) > 0:
        df = create_dataframe(years, project_name)

        # Write score table to `_temptable`
        con.sql(
            "CREATE OR REPLACE TABLE _temptable AS SELECT *, (value * area) AS score FROM (SELECT year, project_name, AVG(value) AS value, area  FROM df GROUP BY year, project_name, area ORDER BY project_name)"
        )

        # Create `bioindicator` table IF NOT EXISTS.
        con.sql(
            """
            USE climatebase;
            CREATE TABLE IF NOT EXISTS bioindicator (year BIGINT, project_name VARCHAR(255), value DOUBLE, area DOUBLE, score DOUBLE, CONSTRAINT unique_year_project_name UNIQUE (year, project_name));
<<<<<<< HEAD
        """)
    scores = \
        con.execute("SELECT * FROM bioindicator WHERE (year > ? AND year <= ? AND project_name = '?')",
                    [start_year, end_year, project_name]).fetchall().df()
    return scores

def view_all():
    print('view_all')
    return con.sql("SELECT * FROM bioindicator").df()
=======
        """
        )

    return con.sql(
        f"SELECT * FROM bioindicator WHERE (year > {start_year} AND year <= {end_year} AND project_name = '{project_name}')"
    ).df()


def view_all():
    logging.info("view_all")
    return con.sql(f"SELECT * FROM bioindicator").df()
>>>>>>> 7a95d7a5


def push_to_md():
    # UPSERT project record
    con.sql(
        """
        INSERT INTO bioindicator FROM _temptable
        ON CONFLICT (year, project_name) DO UPDATE SET value = excluded.value;
<<<<<<< HEAD
    """)
    print('Saved records')
=======
    """
    )
    logging.info("upsert records into motherduck")

>>>>>>> 7a95d7a5

with gr.Blocks() as demo:
    # Environment setup
    authenticate_gee(GEE_SERVICE_ACCOUNT, GEE_SERVICE_ACCOUNT_CREDENTIALS_FILE)
<<<<<<< HEAD
=======
    con = set_up_duckdb()

    # Create circle buffer over point
    roi = ee.Geometry.Point(*LOCATION).buffer(ROI_RADIUS)

    # # Load a raw Landsat ImageCollection for a single year.
    # start_date = str(datetime.date(YEAR, 1, 1))
    # end_date = str(datetime.date(YEAR, 12, 31))
    # collection = (
    #     ee.ImageCollection('LANDSAT/LC08/C02/T1')
    #     .filterDate(start_date, end_date)
    #     .filterBounds(roi)
    # )

    # indices = load_indices(INDICES_FILE)
    # push_to_md(START_YEAR, END_YEAR, 'Test Project')
>>>>>>> 7a95d7a5
    with gr.Column():
        m1 = gr.Plot()
        with gr.Row():
            start_year = gr.Number(value=2017, label="Start Year", precision=0)
            end_year = gr.Number(value=2022, label="End Year", precision=0)
<<<<<<< HEAD
            project_name = gr.Textbox(label='Project Name')

=======
            project_name = gr.Textbox(label="Project Name")
        # boroughs = gr.CheckboxGroup(choices=["Queens", "Brooklyn", "Manhattan", "Bronx", "Staten Island"], value=["Queens", "Brooklyn"], label="Select Methodology:")
        # btn = gr.Button(value="Update Filter")
>>>>>>> 7a95d7a5
        with gr.Row():
            calc_btn = gr.Button(value="Calculate!")
            view_btn = gr.Button(value="View all")
            save_btn = gr.Button(value="Save")
        results_df = gr.Dataframe(
            headers=["Year", "Project Name", "Score"],
            datatype=["number", "str", "number"],
            label="Biodiversity scores by year",
        )
<<<<<<< HEAD
    demo.load(filter_map, outputs=[m1])
    calc_btn.click(calculate_biodiversity_score, inputs=[start_year, end_year, project_name], outputs=[results_df])
    view_btn.click(view_all, outputs=[results_df])
=======
    # demo.load(filter_map, [min_price, max_price, boroughs], map)
    # btn.click(filter_map, [min_price, max_price, boroughs], map)
    calc_btn.click(
        calculate_biodiversity_score,
        inputs=[start_year, end_year, project_name],
        outputs=results_df,
    )
    view_btn.click(view_all, outputs=results_df)
>>>>>>> 7a95d7a5
    save_btn.click(push_to_md)

demo.launch()<|MERGE_RESOLUTION|>--- conflicted
+++ resolved
@@ -1,11 +1,6 @@
-<<<<<<< HEAD
-import gradio as gr
-import plotly.graph_objects as go
-=======
 import datetime
 import json
 import logging
->>>>>>> 7a95d7a5
 import os
 
 import duckdb
@@ -14,16 +9,13 @@
 import pandas as pd
 import plotly.graph_objects as go
 import yaml
-<<<<<<< HEAD
 import numpy as np
 import json
 import geojson
-=======
 from google.oauth2 import service_account
 
 # Logging
 logging.basicConfig(format="%(levelname)s:%(message)s", level=logging.INFO)
->>>>>>> 7a95d7a5
 
 # Define constants
 DATE = "2020-01-01"
@@ -33,7 +25,6 @@
 GEE_SERVICE_ACCOUNT = (
     "climatebase-july-2023@ee-geospatialml-aquarry.iam.gserviceaccount.com"
 )
-GEE_SERVICE_ACCOUNT_CREDENTIALS_FILE = "ee_service_account.json"
 INDICES_FILE = "indices.yaml"
 START_YEAR = 2015
 END_YEAR = 2022
@@ -183,16 +174,10 @@
             "centroid": str(self.centroid),
             "project_name": self.project_name,
             "value": list(map(self.zonal_mean_index, indices)),
-<<<<<<< HEAD
-            "area": self.roi.area().getInfo(), # m^2
-            "geojson": str(self.roi.getInfo()),
-            }
-=======
             "area": self.roi.area().getInfo(),  # m^2
             "geojson": str(self.roi.getInfo()),
             # to-do: coefficient
         }
->>>>>>> 7a95d7a5
 
         logging.info("data", data)
         df = pd.DataFrame(data)
@@ -216,13 +201,14 @@
     return con
 
 
-def authenticate_gee(gee_service_account, gee_service_account_credentials_file):
+def authenticate_ee(ee_service_account):
     """
     Huggingface Spaces does not support secret files, therefore authenticate with an environment variable containing the JSON.
     """
-    logging.info("authenticate_gee")
+    logging.info("authenticate_ee")
+    # print(os.environ.keys())
     credentials = ee.ServiceAccountCredentials(
-        gee_service_account, key_data=os.environ["ee_service_account"]
+        ee_service_account, key_data=os.environ["ee_service_account"]
     )
     ee.Initialize(credentials)
 
@@ -254,11 +240,11 @@
         dfs.append(df)
     return pd.concat(dfs)
 
-<<<<<<< HEAD
 def filter_map():
     prepared_statement = \
         con.execute("SELECT geometry FROM project WHERE name = ? LIMIT 1",
                     ["My project name"]).fetchall()
+    print(prepared_statement)
     features = \
         json.loads(prepared_statement[0][0].replace("\'", "\""))['features']
     geometry = features[0]['geometry']
@@ -286,53 +272,13 @@
     
     return fig
 
+# minMax.getInfo()
 def calculate_biodiversity_score(start_year, end_year, project_name):
     years = []
     for year in range(start_year, end_year):
         row_exists = \
-            con.execute("SELECT COUNT(1) FROM bioindicator WHERE (year = ? AND project_name = '?')",
+            con.execute("SELECT COUNT(1) FROM bioindicator WHERE (year = ? AND project_name = ?)",
                         [year, project_name]).fetchall()[0][0]
-=======
-
-# def preview_table():
-#     con.sql("FROM bioindicator;").show()
-
-# if __name__ == '__main__':
-
-
-# Map = geemap.Map()
-
-
-# # Create a cloud-free composite with custom parameters for cloud score threshold and percentile.
-# composite_cloudfree = ee.Algorithms.Landsat.simpleComposite(**{
-#   'collection': collection,
-#   'percentile': 75,
-#   'cloudScoreRange': 5
-# })
-
-# Map.addLayer(composite_cloudfree, {'bands': ['B4', 'B3', 'B2'], 'max': 128}, 'Custom TOA composite')
-# Map.centerObject(roi, 14)
-
-
-# ig = IndexGenerator(centroid=LOCATION, year=2015, indices_file=INDICES_FILE, project_name='Test Project', map=Map)
-# dataset = ig.generate_index(indices['Air'])
-
-# minMax = dataset.clip(roi).reduceRegion(
-#   geometry = roi,
-#   reducer = ee.Reducer.minMax(),
-#   scale= 3000,
-#   maxPixels= 10e3,
-# )
-
-
-# minMax.getInfo()
-def calculate_biodiversity_score(start_year, end_year, project_name):
-    years = []
-    for year in range(start_year, end_year):
-        row_exists = con.sql(
-            f"SELECT COUNT(1) FROM bioindicator WHERE (year = {year} AND project_name = '{project_name}')"
-        ).fetchall()[0][0]
->>>>>>> 7a95d7a5
         if not row_exists:
             years.append(year)
 
@@ -349,29 +295,17 @@
             """
             USE climatebase;
             CREATE TABLE IF NOT EXISTS bioindicator (year BIGINT, project_name VARCHAR(255), value DOUBLE, area DOUBLE, score DOUBLE, CONSTRAINT unique_year_project_name UNIQUE (year, project_name));
-<<<<<<< HEAD
         """)
+    print(con.execute("SELECT * FROM bioindicator WHERE (year > ? AND year <= ? AND project_name = ?)",
+                    [start_year, end_year, project_name]).fetchall())
     scores = \
-        con.execute("SELECT * FROM bioindicator WHERE (year > ? AND year <= ? AND project_name = '?')",
+        con.execute("SELECT * FROM bioindicator WHERE (year > ? AND year <= ? AND project_name = ?)",
                     [start_year, end_year, project_name]).fetchall().df()
     return scores
 
 def view_all():
-    print('view_all')
+    logging.info("view_all")
     return con.sql("SELECT * FROM bioindicator").df()
-=======
-        """
-        )
-
-    return con.sql(
-        f"SELECT * FROM bioindicator WHERE (year > {start_year} AND year <= {end_year} AND project_name = '{project_name}')"
-    ).df()
-
-
-def view_all():
-    logging.info("view_all")
-    return con.sql(f"SELECT * FROM bioindicator").df()
->>>>>>> 7a95d7a5
 
 
 def push_to_md():
@@ -380,51 +314,22 @@
         """
         INSERT INTO bioindicator FROM _temptable
         ON CONFLICT (year, project_name) DO UPDATE SET value = excluded.value;
-<<<<<<< HEAD
-    """)
-    print('Saved records')
-=======
     """
     )
     logging.info("upsert records into motherduck")
 
->>>>>>> 7a95d7a5
 
 with gr.Blocks() as demo:
     # Environment setup
-    authenticate_gee(GEE_SERVICE_ACCOUNT, GEE_SERVICE_ACCOUNT_CREDENTIALS_FILE)
-<<<<<<< HEAD
-=======
+    authenticate_ee(GEE_SERVICE_ACCOUNT)
     con = set_up_duckdb()
-
-    # Create circle buffer over point
-    roi = ee.Geometry.Point(*LOCATION).buffer(ROI_RADIUS)
-
-    # # Load a raw Landsat ImageCollection for a single year.
-    # start_date = str(datetime.date(YEAR, 1, 1))
-    # end_date = str(datetime.date(YEAR, 12, 31))
-    # collection = (
-    #     ee.ImageCollection('LANDSAT/LC08/C02/T1')
-    #     .filterDate(start_date, end_date)
-    #     .filterBounds(roi)
-    # )
-
-    # indices = load_indices(INDICES_FILE)
-    # push_to_md(START_YEAR, END_YEAR, 'Test Project')
->>>>>>> 7a95d7a5
     with gr.Column():
         m1 = gr.Plot()
         with gr.Row():
             start_year = gr.Number(value=2017, label="Start Year", precision=0)
             end_year = gr.Number(value=2022, label="End Year", precision=0)
-<<<<<<< HEAD
             project_name = gr.Textbox(label='Project Name')
 
-=======
-            project_name = gr.Textbox(label="Project Name")
-        # boroughs = gr.CheckboxGroup(choices=["Queens", "Brooklyn", "Manhattan", "Bronx", "Staten Island"], value=["Queens", "Brooklyn"], label="Select Methodology:")
-        # btn = gr.Button(value="Update Filter")
->>>>>>> 7a95d7a5
         with gr.Row():
             calc_btn = gr.Button(value="Calculate!")
             view_btn = gr.Button(value="View all")
@@ -434,20 +339,8 @@
             datatype=["number", "str", "number"],
             label="Biodiversity scores by year",
         )
-<<<<<<< HEAD
     demo.load(filter_map, outputs=[m1])
     calc_btn.click(calculate_biodiversity_score, inputs=[start_year, end_year, project_name], outputs=[results_df])
     view_btn.click(view_all, outputs=[results_df])
-=======
-    # demo.load(filter_map, [min_price, max_price, boroughs], map)
-    # btn.click(filter_map, [min_price, max_price, boroughs], map)
-    calc_btn.click(
-        calculate_biodiversity_score,
-        inputs=[start_year, end_year, project_name],
-        outputs=results_df,
-    )
-    view_btn.click(view_all, outputs=results_df)
->>>>>>> 7a95d7a5
     save_btn.click(push_to_md)
-
 demo.launch()